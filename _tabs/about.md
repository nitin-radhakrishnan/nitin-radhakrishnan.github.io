--- conflicted
+++ resolved
@@ -4,9 +4,5 @@
 order: 4
 ---
 
-<<<<<<< HEAD
-> Add Markdown syntax content to file `_tabs/about.md` and it will show up on this page.
-{: .prompt-note }
-=======
-> **Note**: Add Markdown syntax content to file `_tabs/about.md`{: .filepath } and it will show up on this page.
->>>>>>> c3449268
+> Add Markdown syntax content to file `_tabs/about.md`{: .filepath } and it will show up on this page.
+{: .prompt-note }